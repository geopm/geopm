/*
 * Copyright (c) 2015 - 2021, Intel Corporation
 *
 * Redistribution and use in source and binary forms, with or without
 * modification, are permitted provided that the following conditions
 * are met:
 *
 *     * Redistributions of source code must retain the above copyright
 *       notice, this list of conditions and the following disclaimer.
 *
 *     * Redistributions in binary form must reproduce the above copyright
 *       notice, this list of conditions and the following disclaimer in
 *       the documentation and/or other materials provided with the
 *       distribution.
 *
 *     * Neither the name of Intel Corporation nor the names of its
 *       contributors may be used to endorse or promote products derived
 *       from this software without specific prior written permission.
 *
 * THIS SOFTWARE IS PROVIDED BY THE COPYRIGHT HOLDERS AND CONTRIBUTORS
 * "AS IS" AND ANY EXPRESS OR IMPLIED WARRANTIES, INCLUDING, BUT NOT
 * LIMITED TO, THE IMPLIED WARRANTIES OF MERCHANTABILITY AND FITNESS FOR
 * A PARTICULAR PURPOSE ARE DISCLAIMED. IN NO EVENT SHALL THE COPYRIGHT
 * OWNER OR CONTRIBUTORS BE LIABLE FOR ANY DIRECT, INDIRECT, INCIDENTAL,
 * SPECIAL, EXEMPLARY, OR CONSEQUENTIAL DAMAGES (INCLUDING, BUT NOT
 * LIMITED TO, PROCUREMENT OF SUBSTITUTE GOODS OR SERVICES; LOSS OF USE,
 * DATA, OR PROFITS; OR BUSINESS INTERRUPTION) HOWEVER CAUSED AND ON ANY
 * THEORY OF LIABILITY, WHETHER IN CONTRACT, STRICT LIABILITY, OR TORT
 * (INCLUDING NEGLIGENCE OR OTHERWISE) ARISING IN ANY WAY LOG OF THE USE
 * OF THIS SOFTWARE, EVEN IF ADVISED OF THE POSSIBILITY OF SUCH DAMAGE.
 */

#include "config.h"

#include "Reporter.hpp"
#include "geopm_reporter.h"

#include <unistd.h>
#include <string.h>
#include <fcntl.h>
#include <limits.h>
#include <cmath>

#include <sstream>
#include <fstream>
#include <algorithm>
#include <numeric>
#include <iostream>
#include <iomanip>

#include "geopm/PlatformIO.hpp"
#include "geopm/PlatformTopo.hpp"
#include "SampleAggregator.hpp"
#include "ProcessRegionAggregator.hpp"
#include "ApplicationIO.hpp"
#include "Comm.hpp"
#include "TreeComm.hpp"
#include "geopm/Exception.hpp"
#include "geopm/Helper.hpp"
#include "geopm.h"
#include "geopm_hash.h"
#include "geopm_version.h"
#include "geopm_debug.hpp"
#include "Environment.hpp"
#include "geopm_debug.hpp"
#include "PlatformIOProf.hpp"

namespace geopm
{
    ReporterImp::ReporterImp(const std::string &start_time,
                             const std::string &report_name,
                             PlatformIO &platform_io,
                             const PlatformTopo &platform_topo,
                             int rank)
        : ReporterImp(start_time,
                      report_name,
                      platform_io,
                      platform_topo,
                      rank,
                      SampleAggregator::make_unique(),
                      nullptr,
                      environment().report_signals(),
                      environment().policy(),
                      environment().do_endpoint())
    {

    }

    ReporterImp::ReporterImp(const std::string &start_time,
                             const std::string &report_name,
                             PlatformIO &platform_io,
                             const PlatformTopo &platform_topo,
                             int rank,
                             std::shared_ptr<SampleAggregator> sample_agg,
                             std::shared_ptr<ProcessRegionAggregator> proc_agg,
                             const std::string &env_signals,
                             const std::string &policy_path,
                             bool do_endpoint)
        : m_start_time(start_time)
        , m_report_name(report_name)
        , m_platform_io(platform_io)
        , m_platform_topo(platform_topo)
        , m_sample_agg(sample_agg)
        , m_proc_region_agg(proc_agg)
        , m_env_signals(env_signals)
        , m_policy_path(policy_path)
        , m_do_endpoint(do_endpoint)
        , m_rank(rank)
        , m_sticker_freq(m_platform_io.read_signal("CPUINFO::FREQ_STICKER", GEOPM_DOMAIN_BOARD, 0))
        , m_epoch_count_idx(-1)
    {
        GEOPM_DEBUG_ASSERT(m_sample_agg != nullptr, "m_sample_agg cannot be null");

        init_sync_fields();

        init_environment_signals();

        m_epoch_count_idx = m_platform_io.push_signal("EPOCH_COUNT", GEOPM_DOMAIN_BOARD, 0);

        if (!m_rank) {
            // check if report file can be created
            if (!m_report_name.empty()) {
                std::ofstream test_open(m_report_name);
                if (!test_open.good()) {
                    std::cerr << "Warning: <geopm> Unable to open report file '" << m_report_name
                              << "' for writing: " << strerror(errno) << std::endl;
                }
                std::remove(m_report_name.c_str());
            }
        }
    }

    void ReporterImp::init(void)
    {
        if (m_proc_region_agg == nullptr) {
            // ProcessRegionAggregator should not be constructed until
            // application connection is established.
            m_proc_region_agg = ProcessRegionAggregator::make_unique();
        }
    }

    void ReporterImp::update()
    {
        m_sample_agg->update();
        if (m_proc_region_agg != nullptr) {
            m_proc_region_agg->update();
        }
    }

    void ReporterImp::generate(const std::string &agent_name,
                               const std::vector<std::pair<std::string, std::string> > &agent_report_header,
                               const std::vector<std::pair<std::string, std::string> > &agent_host_report,
                               const std::map<uint64_t, std::vector<std::pair<std::string, std::string> > > &agent_region_report,
                               const ApplicationIO &application_io,
                               std::shared_ptr<Comm> comm,
                               const TreeComm &tree_comm)
    {
        std::string report_name(application_io.report_name());
        if (report_name.size() == 0) {
            return;
        }

        int rank = comm->rank();
        std::ofstream common_report;
        if (!rank) {
            common_report.open(report_name);
            if (!common_report.good()) {
                throw Exception("Failed to open report file", GEOPM_ERROR_INVALID, __FILE__, __LINE__);
            }
            common_report << create_header(agent_name, application_io.profile_name(), agent_report_header);
        }

        std::string host_report = create_report(application_io.region_name_set(),
                                                get_max_memory(),
                                                tree_comm.overhead_send(),
                                                agent_host_report,
                                                agent_region_report);
        std::string full_report = gather_report(host_report, comm);

        if (!rank) {
            common_report << full_report;
            common_report << std::endl;
            common_report.close();
        }
    }

    std::string ReporterImp::generate(const std::string &profile_name,
                                      const std::string &agent_name,
                                      const std::vector<std::pair<std::string, std::string> > &agent_report_header,
                                      const std::vector<std::pair<std::string, std::string> > &agent_host_report,
                                      const std::map<uint64_t, std::vector<std::pair<std::string, std::string> > > &agent_region_report)
    {
        std::ostringstream common_report;
        common_report << create_header(agent_name, profile_name, agent_report_header);

        common_report << create_report({},
                                       get_max_memory(),
                                       0.0,
                                       agent_host_report,
                                       agent_region_report);
        common_report << std::endl;
        return common_report.str();
    }

    std::string ReporterImp::create_header(const std::string &agent_name,
                                           const std::string &profile_name,
                                           const std::vector<std::pair<std::string, std::string> > &agent_report_header)
    {
        std::ostringstream common_report;
        // make header
        std::string policy_str = "{}";
        if (m_do_endpoint) {
            policy_str = "DYNAMIC";
        }
        else if (m_policy_path.size() > 0) {
            try {
                policy_str = read_file(m_policy_path);
            }
            catch(...) {
                policy_str = m_policy_path;
            }
        }
        std::vector<std::pair<std::string, std::string> > header {
            {"GEOPM Version", geopm_version()},
            {"Start Time", m_start_time},
            {"Profile", profile_name},
            {"Agent", agent_name},
            {"Policy", policy_str}
        };
        yaml_write(common_report, M_INDENT_HEADER, header);
        yaml_write(common_report, M_INDENT_HEADER, agent_report_header);
        common_report << "\n";
        yaml_write(common_report, M_INDENT_HOST, "Hosts:");
        return common_report.str();
    }


    std::string ReporterImp::create_report(const std::set<std::string> &region_name_set, double max_memory, double comm_overhead,
                                           const std::vector<std::pair<std::string, std::string> > &agent_host_report,
                                           const std::map<uint64_t, std::vector<std::pair<std::string, std::string> > > &agent_region_report)
    {
        // per-host report
        std::ostringstream report;
        yaml_write(report, M_INDENT_HOST_NAME, hostname() + ":");
        yaml_write(report, M_INDENT_HOST_AGENT, agent_host_report);
        if (region_name_set.size() != 0) {
            yaml_write(report, M_INDENT_REGION, "Regions:");
        }

        // vector of region data, in descending order by runtime
        struct region_info {
            std::string name;
            uint64_t hash;
            double per_rank_avg_runtime;
            int count;
        };

        std::vector<region_info> region_ordered;
        GEOPM_DEBUG_ASSERT(region_name_set.size() == 0 ||
                           m_proc_region_agg != nullptr,
                           "ReporterImp::create_report(): region set is not empty, but region aggregator pointer is null");
        for (const auto &region : region_name_set) {
            uint64_t region_hash = geopm_crc32_str(region.c_str());
            int count = m_proc_region_agg->get_count_average(region_hash);
            if (count > 0) {
                region_ordered.push_back({region,
                                          region_hash,
                                          m_proc_region_agg->get_runtime_average(region_hash),
                                          count});
            }
        }
        // sort based on averge runtime, descending
        std::sort(region_ordered.begin(), region_ordered.end(),
                  [] (const region_info &a,
                      const region_info &b) -> bool {
                      return a.per_rank_avg_runtime > b.per_rank_avg_runtime;
                  });

        double total_marked_runtime = 0.0;
        for (const auto &region : region_ordered) {
#ifdef GEOPM_DEBUG
            if (GEOPM_REGION_HASH_INVALID == region.hash) {
                throw Exception("ReporterImp::generate(): Invalid hash value detected.",
                                GEOPM_ERROR_LOGIC, __FILE__, __LINE__);
            }
#endif
            yaml_write(report, M_INDENT_REGION, "-");
            yaml_write(report, M_INDENT_REGION_FIELD,
                       {{"region", '"' + region.name + '"'},
                        {"hash", geopm::string_format_hex(region.hash)}});
            yaml_write(report, M_INDENT_REGION_FIELD,
                       {{"runtime (s)", region.per_rank_avg_runtime},
                        {"count", region.count}});
            auto region_data = get_region_data(region.hash);
            yaml_write(report, M_INDENT_REGION_FIELD, region_data);
            const auto &it = agent_region_report.find(region.hash);
            if (it != agent_region_report.end()) {
                yaml_write(report, M_INDENT_REGION_FIELD, agent_region_report.at(region.hash));
            }
            total_marked_runtime += region.per_rank_avg_runtime;
        }

        double epoch_count = m_platform_io.sample(m_epoch_count_idx);
        // Do not add epoch or unmarked section if no application attached
        if (!std::isnan(epoch_count)) {
            yaml_write(report, M_INDENT_UNMARKED, "Unmarked Totals:");
            double unmarked_time = m_sample_agg->sample_application(m_sync_signal_idx["TIME"]) -
                                   total_marked_runtime;
            yaml_write(report, M_INDENT_UNMARKED_FIELD,
                       {{"runtime (s)", unmarked_time},
                        {"count", 0}});
            auto unmarked_data = get_region_data(GEOPM_REGION_HASH_UNMARKED);
            yaml_write(report, M_INDENT_UNMARKED_FIELD, unmarked_data);
            // agent extensions for unmarked
            const auto &it = agent_region_report.find(GEOPM_REGION_HASH_UNMARKED);
            if (it != agent_region_report.end()) {
                yaml_write(report, M_INDENT_UNMARKED_FIELD, agent_region_report.at(GEOPM_REGION_HASH_UNMARKED));
            }

            yaml_write(report, M_INDENT_EPOCH, "Epoch Totals:");
            double epoch_runtime = m_sample_agg->sample_epoch(m_sync_signal_idx["TIME"]);
            yaml_write(report, M_INDENT_EPOCH_FIELD,
                       {{"runtime (s)", epoch_runtime},
                        {"count", (int)epoch_count}});
            auto epoch_data = get_region_data(GEOPM_REGION_HASH_EPOCH);
            yaml_write(report, M_INDENT_EPOCH_FIELD, epoch_data);
        }

        yaml_write(report, M_INDENT_TOTALS, "Application Totals:");
        double total_runtime = m_sample_agg->sample_application(m_sync_signal_idx["TIME"]);
        yaml_write(report, M_INDENT_TOTALS_FIELD,
                   {{"runtime (s)", total_runtime},
                    {"count", 0}});
        auto region_data = get_region_data(GEOPM_REGION_HASH_APP);
        yaml_write(report, M_INDENT_TOTALS_FIELD, region_data);
        // Controller overhead
        std::vector<std::pair<std::string, double> > overhead {
            {"geopmctl memory HWM (B)", max_memory},
            {"geopmctl network BW (B/s)", comm_overhead / total_runtime}
        };
        yaml_write(report, M_INDENT_TOTALS_FIELD, overhead);
        return report.str();
    }

    std::string ReporterImp::gather_report(const std::string &host_report, std::shared_ptr<Comm> comm)
    {
        // aggregate reports from every node
        size_t buffer_size = host_report.size();
        std::vector<char> report_buffer;
        std::vector<size_t> buffer_size_array;
        std::vector<off_t> buffer_displacement;
        int num_ranks = comm->num_rank();
        buffer_size_array.resize(num_ranks);
        buffer_displacement.resize(num_ranks);
        comm->gather(&buffer_size, sizeof(size_t), buffer_size_array.data(),
                     sizeof(size_t), 0);

        if (comm->rank() == 0) {
            int full_report_size = std::accumulate(buffer_size_array.begin(), buffer_size_array.end(), 0) + 1;
            report_buffer.resize(full_report_size);
            buffer_displacement[0] = 0;
            for (int i = 1; i < num_ranks; ++i) {
                buffer_displacement[i] = buffer_displacement[i-1] + buffer_size_array[i-1];
            }
        }

        comm->gatherv((void *) (host_report.c_str()), sizeof(char) * buffer_size,
                      (void *) report_buffer.data(), buffer_size_array, buffer_displacement, 0);
        if (report_buffer.size() != 0) {
            report_buffer.back() = '\0';
        }
        else {
            report_buffer.push_back('\0');
        }
        return report_buffer.data();
    }

    void ReporterImp::init_sync_fields(void)
    {
        auto sample_only = [this](uint64_t hash, const std::vector<std::string> &sig) -> double
        {
            GEOPM_DEBUG_ASSERT(sig.size() == 1, "Wrong number of signals for sample_only()");
            return m_sample_agg->sample_region(m_sync_signal_idx[sig[0]], hash);
        };
        auto divide = [this](uint64_t hash, const std::vector<std::string> &sig) -> double
        {
            GEOPM_DEBUG_ASSERT(sig.size() == 2, "Wrong number of signals for divide()");
            double numer = m_sample_agg->sample_region(m_sync_signal_idx[sig[0]], hash);
            double denom = m_sample_agg->sample_region(m_sync_signal_idx[sig[1]], hash);
            return denom == 0 ? 0.0 : numer / denom;
        };
        auto divide_pct = [this](uint64_t hash, const std::vector<std::string> &sig) -> double
        {
            GEOPM_DEBUG_ASSERT(sig.size() == 2, "Wrong number of signals for divide_pct()");
            double numer = m_sample_agg->sample_region(m_sync_signal_idx[sig[0]], hash);
            double denom = m_sample_agg->sample_region(m_sync_signal_idx[sig[1]], hash);
            return denom == 0 ? 0.0 : 100.0 * numer / denom;
        };
        auto divide_sticker_scale = [this](uint64_t hash, const std::vector<std::string> &sig) -> double
        {
            GEOPM_DEBUG_ASSERT(sig.size() == 2, "Wrong number of signals for divide_sticker_scale()");
            double numer = m_sample_agg->sample_region(m_sync_signal_idx[sig[0]], hash);
            double denom = m_sample_agg->sample_region(m_sync_signal_idx[sig[1]], hash);
            return denom == 0 ? 0.0 : m_sticker_freq * numer / denom;
        };

        m_sync_fields = {
            {"sync-runtime (s)", {"TIME"}, sample_only},
            {"package-energy (J)", {"ENERGY_PACKAGE"}, sample_only},
            {"dram-energy (J)", {"ENERGY_DRAM"}, sample_only},
            {"power (W)", {"ENERGY_PACKAGE", "TIME"}, divide},
            {"frequency (%)", {"CYCLES_THREAD", "CYCLES_REFERENCE"}, divide_pct},
            {"frequency (Hz)", {"CYCLES_THREAD", "CYCLES_REFERENCE"}, divide_sticker_scale},
            {"time-hint-network (s)", {"TIME_HINT_NETWORK"}, sample_only},
            {"time-hint-ignore (s)", {"TIME_HINT_IGNORE"}, sample_only},
            {"time-hint-compute (s)", {"TIME_HINT_COMPUTE"}, sample_only},
            {"time-hint-memory (s)", {"TIME_HINT_MEMORY"}, sample_only},
            {"time-hint-io (s)", {"TIME_HINT_IO"}, sample_only},
            {"time-hint-serial (s)", {"TIME_HINT_SERIAL"}, sample_only},
            {"time-hint-parallel (s)", {"TIME_HINT_PARALLEL"}, sample_only},
            {"time-hint-unknown (s)", {"TIME_HINT_UNKNOWN"}, sample_only},
            {"time-hint-unset (s)", {"TIME_HINT_UNSET"}, sample_only},
        };

<<<<<<< HEAD
        auto all_names = platform_io().signal_names();
        if (all_names.find("ENERGY_ACCELERATOR") != all_names.end()) {
            m_sync_fields.push_back({"accelerator-energy (J)", {"ENERGY_ACCELERATOR"}, sample_only});
            m_sync_fields.push_back({"accelerator-power (W)", {"POWER_ACCELERATOR"}, sample_only});
=======
        auto all_names = m_platform_io.signal_names();
        if (all_names.find("ENERGY_ACCELERATOR") != all_names.end()) {
            m_sync_fields.push_back({"accelerator-energy (J)", {"ENERGY_ACCELERATOR"}, sample_only});
        }
        if (all_names.find("POWER_ACCELERATOR") != all_names.end()) {
            m_sync_fields.push_back({"accelerator-power (W)", {"POWER_ACCELERATOR"}, sample_only});
        }
        if (all_names.find("FREQUENCY_ACCELERATOR") != all_names.end()) {
>>>>>>> 57f999ee
            m_sync_fields.push_back({"accelerator-frequency (HZ)", {"FREQUENCY_ACCELERATOR"}, sample_only});
        }

        for (const auto &field : m_sync_fields) {
            for (const auto &signal : field.supporting_signals) {
                m_sync_signal_idx[signal] = m_sample_agg->push_signal(signal, GEOPM_DOMAIN_BOARD, 0);
            }
        }
    }

    void ReporterImp::init_environment_signals(void)
    {
        for (const std::string &signal_name : string_split(m_env_signals, ",")) {
            std::vector<std::string> signal_name_domain = string_split(signal_name, "@");
            if (signal_name_domain.size() == 2) {
                int domain_type = m_platform_topo.domain_name_to_type(signal_name_domain[1]);
                for (int domain_idx = 0; domain_idx < m_platform_topo.num_domain(domain_type); ++domain_idx) {
                    m_env_signal_name_idx.emplace_back(
                        signal_name + '-' + std::to_string(domain_idx),
                        m_sample_agg->push_signal(signal_name_domain[0], domain_type, domain_idx));
                }
            }
            else if (signal_name_domain.size() == 1) {
                m_env_signal_name_idx.emplace_back(
                    signal_name,
                    m_sample_agg->push_signal(signal_name, GEOPM_DOMAIN_BOARD, 0));
            }
            else {
                throw Exception("ReporterImp::init(): Environment report extension contains signals with multiple \"@\" characters.",
                                GEOPM_ERROR_INVALID, __FILE__, __LINE__);
            }
        }
    }

    std::vector<std::pair<std::string, double> > ReporterImp::get_region_data(uint64_t region_hash)
    {
        std::vector<std::pair<std::string, double> > result;

        // sync fields as initialized in init_sync_fields
        for (auto &field : m_sync_fields) {
            double value = field.func(region_hash, field.supporting_signals);
            if (!std::isnan(value)) { // Remove nan fields
                result.push_back({field.field_label, value});
            }
        }

        // signals added by user through environment
        for (const auto &env_it : m_env_signal_name_idx) {
            result.push_back({env_it.first, m_sample_agg->sample_region(env_it.second, region_hash)});
        }
        return result;
    }

    double ReporterImp::get_max_memory()
    {
        char status_buffer[8192];
        status_buffer[8191] = '\0';
        const char *proc_path = "/proc/self/status";

        int fd = open(proc_path, O_RDONLY);
        if (fd == -1) {
            throw Exception("ReporterImp::get_max_memory(): Unable to open " + std::string(proc_path),
                            errno ? errno : GEOPM_ERROR_RUNTIME, __FILE__, __LINE__);
        }

        ssize_t num_read = read(fd, status_buffer, 8191);
        if (num_read == -1) {
            (void)close(fd);
            throw Exception("ReporterImp::get_max_memory(): Unable to read " + std::string(proc_path),
                            errno ? errno : GEOPM_ERROR_RUNTIME, __FILE__, __LINE__);
        }
        status_buffer[num_read] = '\0';

        int err = close(fd);
        if (err) {
            throw Exception("ReporterImp::get_max_memory(): Unable to close " + std::string(proc_path),
                            errno ? errno : GEOPM_ERROR_RUNTIME, __FILE__, __LINE__);
        }

        std::istringstream proc_stream(status_buffer);
        std::string line;
        std::string max_memory;
        const std::string key("VmHWM:");
        while (proc_stream.good()) {
            getline(proc_stream, line);
            if (line.find(key) == 0) {
                max_memory = line.substr(key.length());
                size_t off = max_memory.find_first_not_of(" \t");
                if (off != std::string::npos) {
                    max_memory = max_memory.substr(off);
                }
            }
        }
        if (!max_memory.size()) {
            throw Exception("ReporterImp::get_max_memory(): Unable to get memory overhead from /proc",
                            GEOPM_ERROR_RUNTIME, __FILE__, __LINE__);
        }
        // expect kibibyte units
        size_t len = max_memory.size();
        if (max_memory.substr(len - 2) != "kB") {
            throw Exception("ReporterImp::get_max_memory(): HWM not in units of kB",
                            GEOPM_ERROR_RUNTIME, __FILE__, __LINE__);
        }
        double max_memory_bytes = std::stod(max_memory.substr(0, len - 2));
        return max_memory_bytes;
    }

    void ReporterImp::yaml_write(std::ostream &os, int indent_level,
                                 const std::string &val)
    {
        std::string indent(indent_level * M_SPACES_INDENT, ' ');
        os << indent << val << std::endl;
    }

    void ReporterImp::yaml_write(std::ostream &os, int indent_level,
                                 const std::vector<std::pair<std::string, std::string> > &data)
    {
        std::string indent(indent_level * M_SPACES_INDENT, ' ');
        for (const auto &kv : data) {
            os << indent << kv.first << ": " << kv.second << std::endl;
        }
    }

    void ReporterImp::yaml_write(std::ostream &os, int indent_level,
                                 const std::vector<std::pair<std::string, double> > &data)
    {
        std::string indent(indent_level * M_SPACES_INDENT, ' ');
        for (auto kv: data) {
            os << indent << kv.first << ": " << kv.second << std::endl;
        }
    }

    static Reporter &basic_reporter(const std::string &start_time)
    {
        static ReporterImp instance(start_time,
                                    "",
                                    PlatformIOProf::platform_io(),
                                    platform_topo(),
                                    0);
        return instance;
    }

    static Reporter &basic_reporter(void)
    {
        return basic_reporter("");
    }

}

int geopm_reporter_init(void)
{
    char start_time[NAME_MAX];
    int err = geopm_time_string(NAME_MAX, start_time);
    if (!err) {
        try {
            geopm::basic_reporter(start_time);
        }
        catch (...) {
            err = geopm::exception_handler(std::current_exception());
            err = err < 0 ? err : GEOPM_ERROR_RUNTIME;
        }
    }
    return err;
}

int geopm_reporter_update(void)
{
    int err = 0;
    try {
        geopm::basic_reporter().update();
    }
    catch (...) {
        err = geopm::exception_handler(std::current_exception());
        err = err < 0 ? err : GEOPM_ERROR_RUNTIME;
    }
    return err;
}

int geopm_reporter_generate(const char *profile_name,
                            const char *agent_name,
                            size_t result_max,
                            char *result)
{
    int err = 0;
    try {
        std::string result_cxx = geopm::basic_reporter().generate(profile_name, agent_name, {}, {}, {});
        result[result_max - 1] = '\0';
        strncpy(result, result_cxx.c_str(), result_max);
        if (result[result_max - 1] != '\0') {
            err = GEOPM_ERROR_INVALID;
            result[result_max - 1] = '\0';
        }
    }
    catch (...) {
        err = geopm::exception_handler(std::current_exception());
        err = err < 0 ? err : GEOPM_ERROR_RUNTIME;
    }
    return err;
}<|MERGE_RESOLUTION|>--- conflicted
+++ resolved
@@ -422,12 +422,6 @@
             {"time-hint-unset (s)", {"TIME_HINT_UNSET"}, sample_only},
         };
 
-<<<<<<< HEAD
-        auto all_names = platform_io().signal_names();
-        if (all_names.find("ENERGY_ACCELERATOR") != all_names.end()) {
-            m_sync_fields.push_back({"accelerator-energy (J)", {"ENERGY_ACCELERATOR"}, sample_only});
-            m_sync_fields.push_back({"accelerator-power (W)", {"POWER_ACCELERATOR"}, sample_only});
-=======
         auto all_names = m_platform_io.signal_names();
         if (all_names.find("ENERGY_ACCELERATOR") != all_names.end()) {
             m_sync_fields.push_back({"accelerator-energy (J)", {"ENERGY_ACCELERATOR"}, sample_only});
@@ -436,7 +430,6 @@
             m_sync_fields.push_back({"accelerator-power (W)", {"POWER_ACCELERATOR"}, sample_only});
         }
         if (all_names.find("FREQUENCY_ACCELERATOR") != all_names.end()) {
->>>>>>> 57f999ee
             m_sync_fields.push_back({"accelerator-frequency (HZ)", {"FREQUENCY_ACCELERATOR"}, sample_only});
         }
 
