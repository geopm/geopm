#  Copyright (c) 2015 - 2022, Intel Corporation
#
#  Redistribution and use in source and binary forms, with or without
#  modification, are permitted provided that the following conditions
#  are met:
#
#      * Redistributions of source code must retain the above copyright
#        notice, this list of conditions and the following disclaimer.
#
#      * Redistributions in binary form must reproduce the above copyright
#        notice, this list of conditions and the following disclaimer in
#        the documentation and/or other materials provided with the
#        distribution.
#
#      * Neither the name of Intel Corporation nor the names of its
#        contributors may be used to endorse or promote products derived
#        from this software without specific prior written permission.
#
#  THIS SOFTWARE IS PROVIDED BY THE COPYRIGHT HOLDERS AND CONTRIBUTORS
#  "AS IS" AND ANY EXPRESS OR IMPLIED WARRANTIES, INCLUDING, BUT NOT
#  LIMITED TO, THE IMPLIED WARRANTIES OF MERCHANTABILITY AND FITNESS FOR
#  A PARTICULAR PURPOSE ARE DISCLAIMED. IN NO EVENT SHALL THE COPYRIGHT
#  OWNER OR CONTRIBUTORS BE LIABLE FOR ANY DIRECT, INDIRECT, INCIDENTAL,
#  SPECIAL, EXEMPLARY, OR CONSEQUENTIAL DAMAGES (INCLUDING, BUT NOT
#  LIMITED TO, PROCUREMENT OF SUBSTITUTE GOODS OR SERVICES; LOSS OF USE,
#  DATA, OR PROFITS; OR BUSINESS INTERRUPTION) HOWEVER CAUSED AND ON ANY
#  THEORY OF LIABILITY, WHETHER IN CONTRACT, STRICT LIABILITY, OR TORT
#  (INCLUDING NEGLIGENCE OR OTHERWISE) ARISING IN ANY WAY LOG OF THE USE
#  OF THIS SOFTWARE, EVEN IF ADVISED OF THE POSSIBILITY OF SUCH DAMAGE.
#

# GLOBAL SETTINGS
ACLOCAL_AMFLAGS = -I m4
AM_CPPFLAGS += -I$(top_srcdir)/src \
               -DGEOPM_DEFAULT_PLUGIN_PATH=\"$(libdir)/geopm\" \
               -D_POSIX_C_SOURCE=200809L \
               -DOMPI_SKIP_MPICXX

# THINGS THAT ARE INSTALLED
lib_LTLIBRARIES = libgeopmpolicy.la
bin_PROGRAMS = geopmadmin \
               geopmagent \
               #end
pkglib_LTLIBRARIES =
nodist_include_HEADERS =

if ENABLE_MPI
    lib_LTLIBRARIES += libgeopm.la
    bin_PROGRAMS += geopmctl \
                    # end
if ENABLE_OPENMP
    bin_PROGRAMS += geopmbench \
                    # end
endif
if ENABLE_FORTRAN
    lib_LTLIBRARIES += libgeopmfort.la
endif
endif

install-exec-hook: install-python install-fortran install-plugin-dir
dist: dist-googletest


include_HEADERS = src/geopm_agent.h \
                  src/geopm_ctl.h \
                  src/geopm_imbalancer.h \
                  # end
if ENABLE_BETA
    include_HEADERS += src/geopm_daemon.h \
                       src/geopm_endpoint.h \
                       src/geopm_policystore.h \
                       # end
endif

pkginclude_HEADERS = src/Agent.hpp \
                     src/EnergyEfficientRegion.hpp \
                     src/FrequencyGovernor.hpp \
                     src/PlatformIOProf.hpp \
                     src/PowerBalancer.hpp \
                     src/PowerGovernor.hpp \
                     src/SampleAggregator.hpp \
                     # end

if ENABLE_BETA
    pkginclude_HEADERS += src/Daemon.hpp \
                          src/Endpoint.hpp \
                          # end
endif

all_local = $(roff_man_noinst)

if ENABLE_MPI
if ENABLE_FORTRAN

all_local += geopm.mod

install-fortran:
	$(INSTALL) -d $(DESTDIR)/$(libdir)/$(FC)/modules/geopm-`uname -m`
	$(INSTALL) geopm.mod $(DESTDIR)/$(libdir)/$(FC)/modules/geopm-`uname -m`
else

install-fortran:
	-
endif
else
install-fortran:
	-
endif

all-local: $(all_local)

install-plugin-dir:
	$(INSTALL) -d $(DESTDIR)/$(pkglibdir)

# The transform variable will transform any installed file beginning
# with "GEOPM_CXX_MAN_" to begin with "geopm::".  This is to avoid
# having make targets that contain the colon character.  See autotools
# documentation below.
#
# https://www.gnu.org/software/autoconf/manual/autoconf-2.67/html_node/Transformation-Rules.html
#
transform='s/GEOPM_CXX_MAN_/geopm::/'

roff_man_inst = man/GEOPM_CXX_MAN_Agent.3 \
                man/GEOPM_CXX_MAN_EnergyEfficientRegion.3 \
                man/GEOPM_CXX_MAN_PowerBalancer.3 \
                man/GEOPM_CXX_MAN_PowerGovernor.3 \
                man/geopm_agent_c.3 \
                man/geopm_agent_energy_efficient.7 \
                man/geopm_agent_frequency_map.7 \
                man/geopm_agent_monitor.7 \
                man/geopm_agent_power_balancer.7 \
                man/geopm_agent_power_governor.7 \
                man/geopm_ctl_c.3 \
                man/geopm_fortran.3 \
                man/geopm_imbalancer.3 \
                man/geopm_prof_c.3 \
                man/geopmadmin.1 \
                man/geopmagent.1 \
                man/geopmbench.1 \
                man/geopmctl.1 \
                man/geopmlaunch.1 \
                man/geopmpy.7 \
                # end

roff_man_noinst = man/GEOPM_CXX_MAN_Comm.3 \
                  man/GEOPM_CXX_MAN_EnergyEfficientAgent.3 \
                  man/GEOPM_CXX_MAN_MonitorAgent.3 \
                  man/GEOPM_CXX_MAN_MPIComm.3 \
                  man/GEOPM_CXX_MAN_PowerBalancerAgent.3 \
                  man/GEOPM_CXX_MAN_PowerGovernorAgent.3 \
                  man/GEOPM_CXX_MAN_ProfileIOGroup.3 \
                  # end

roff_man_beta = man/geopmendpoint.1 \
                man/geopmplotter.1 \
                man/geopm_daemon_c.3 \
                man/geopm_endpoint_c.3 \
                man/geopm_policystore_c.3 \
                man/GEOPM_CXX_MAN_Daemon.3 \
                man/GEOPM_CXX_MAN_Endpoint.3 \
                # end

if ENABLE_BETA
roff_man_inst += $(roff_man_beta)
else
roff_man_noinst += $(roff_man_beta)
endif

roff_man = $(roff_man_inst) $(roff_man_noinst)

dist_man_MANS = $(roff_man_inst) \
                # end

dist_doc_DATA = COPYING \
                README \
                VERSION \
                # end

EXTRA_DIST = $(TUTORIAL_DIST) \
             .github/include_guards.sh \
             .github/workflows/build.yml \
             .github/ISSUE_TEMPLATE/bug_report.md \
             .github/ISSUE_TEMPLATE/feature_request.md \
             .github/ISSUE_TEMPLATE/story.md \
             .github/ISSUE_TEMPLATE/change_bug_fix.md \
             .github/ISSUE_TEMPLATE/change_build.md \
             .github/ISSUE_TEMPLATE/change_complete_feature.md \
             .github/ISSUE_TEMPLATE/change_cxx_add_class.md \
             .github/ISSUE_TEMPLATE/change_cxx_add_methods.md \
             .github/ISSUE_TEMPLATE/change_doc.md \
             .github/ISSUE_TEMPLATE/change_ext_dep.md \
             .github/ISSUE_TEMPLATE/change_imp.md \
             .github/ISSUE_TEMPLATE/change.md \
             .github/ISSUE_TEMPLATE/change_python_add_class.md \
             .github/ISSUE_TEMPLATE/change_python_add_methods.md \
             .github/ISSUE_TEMPLATE/change_remove_imp.md \
             .github/ISSUE_TEMPLATE/change_test.md \
             .github/ISSUE_TEMPLATE/tech_debt.md \
             .github/ISSUE_TEMPLATE/bug_report.md \
             .github/ISSUE_TEMPLATE/feature_request.md \
             .github/ISSUE_TEMPLATE/story.md \
             .github/ISSUE_TEMPLATE/change.md \
             .github/ISSUE_TEMPLATE/tech_debt.md \
             .gitignore \
             BLURB \
             CODE_OF_CONDUCT.md \
             CONTRIBUTING.rst \
             ChangeLog \
             MANIFEST \
             Makefile.am \
             README.md \
             TODO \
             autogen.sh \
             configure.ac \
             copying_headers/MANIFEST.BSD3-llnl \
             copying_headers/MANIFEST.EXEMPT \
             copying_headers/MANIFEST.MIT-dropbox \
             copying_headers/MANIFEST.NAS \
             copying_headers/header.BSD3-intel \
             copying_headers/header.BSD3-llnl \
             copying_headers/header.MIT-dropbox \
             copying_headers/header.NAS \
             copying_headers/test-dist \
             copying_headers/test-license \
             dox/Doxyfile.in \
             geopm-tutorial.tar.gz \
             indicators/index.html \
             indicators/indicators.py \
             man/geopmadmin.1 \
             man/geopmagent.1 \
             man/geopm_agent_c.3 \
             man/geopm_agent_energy_efficient.7 \
             man/geopm_agent_frequency_map.7 \
             man/geopm_agent_monitor.7 \
             man/geopm_agent_power_balancer.7 \
             man/geopm_agent_power_governor.7 \
             man/geopmbench.1 \
             man/geopmctl.1 \
             man/geopm_ctl_c.3 \
             man/GEOPM_CXX_MAN_Agent.3 \
             man/GEOPM_CXX_MAN_Comm.3 \
             man/GEOPM_CXX_MAN_Daemon.3 \
             man/GEOPM_CXX_MAN_Endpoint.3 \
             man/GEOPM_CXX_MAN_EnergyEfficientAgent.3 \
             man/GEOPM_CXX_MAN_EnergyEfficientRegion.3 \
             man/GEOPM_CXX_MAN_MonitorAgent.3 \
             man/GEOPM_CXX_MAN_MPIComm.3 \
             man/GEOPM_CXX_MAN_PowerBalancer.3 \
             man/GEOPM_CXX_MAN_PowerBalancerAgent.3 \
             man/GEOPM_CXX_MAN_PowerGovernor.3 \
             man/GEOPM_CXX_MAN_PowerGovernorAgent.3 \
             man/GEOPM_CXX_MAN_ProfileIOGroup.3 \
             man/geopm_daemon_c.3 \
             man/geopmendpoint.1 \
             man/geopm_endpoint_c.3 \
             man/geopm_fortran.3 \
             man/geopm_imbalancer.3 \
             man/geopmlaunch.1 \
             man/geopmplotter.1 \
             man/geopm_policystore_c.3 \
             man/geopm_prof_c.3 \
             man/geopmpy.7 \
             pull_request_template.md \
<<<<<<< HEAD
             ronn/GEOPM_CXX_MAN_Agent.3.ronn \
             ronn/GEOPM_CXX_MAN_Agg.3.ronn \
             ronn/GEOPM_CXX_MAN_CircularBuffer.3.ronn \
             ronn/GEOPM_CXX_MAN_CNLIOGroup.3.ronn \
             ronn/GEOPM_CXX_MAN_Comm.3.ronn \
             ronn/GEOPM_CXX_MAN_CpuinfoIOGroup.3.ronn \
             ronn/GEOPM_CXX_MAN_Daemon.3.ronn \
             ronn/GEOPM_CXX_MAN_Endpoint.3.ronn \
             ronn/GEOPM_CXX_MAN_EnergyEfficientAgent.3.ronn \
             ronn/GEOPM_CXX_MAN_EnergyEfficientRegion.3.ronn \
             ronn/GEOPM_CXX_MAN_Exception.3.ronn \
             ronn/GEOPM_CXX_MAN_FixedFrequencyAgent.3.ronn \
             ronn/GEOPM_CXX_MAN_Helper.3.ronn \
             ronn/GEOPM_CXX_MAN_IOGroup.3.ronn \
             ronn/GEOPM_CXX_MAN_MPIComm.3.ronn \
             ronn/GEOPM_CXX_MAN_MSRIO.3.ronn \
             ronn/GEOPM_CXX_MAN_MSRIOGroup.3.ronn \
             ronn/GEOPM_CXX_MAN_MonitorAgent.3.ronn \
             ronn/GEOPM_CXX_MAN_PlatformIO.3.ronn \
             ronn/GEOPM_CXX_MAN_PlatformTopo.3.ronn \
             ronn/GEOPM_CXX_MAN_PluginFactory.3.ronn \
             ronn/GEOPM_CXX_MAN_PowerBalancer.3.ronn \
             ronn/GEOPM_CXX_MAN_PowerBalancerAgent.3.ronn \
             ronn/GEOPM_CXX_MAN_PowerGovernor.3.ronn \
             ronn/GEOPM_CXX_MAN_PowerGovernorAgent.3.ronn \
             ronn/GEOPM_CXX_MAN_ProfileIOGroup.3.ronn \
             ronn/GEOPM_CXX_MAN_SampleAggregator.3.ronn \
             ronn/GEOPM_CXX_MAN_SharedMemory.3.ronn \
             ronn/GEOPM_CXX_MAN_TimeIOGroup.3.ronn \
             ronn/geopm.7.ronn \
             ronn/geopm_agent_c.3.ronn \
             ronn/geopm_agent_energy_efficient.7.ronn \
             ronn/geopm_agent_fixed_frequency.7.ronn \
             ronn/geopm_agent_frequency_map.7.ronn \
             ronn/geopm_agent_monitor.7.ronn \
             ronn/geopm_agent_power_balancer.7.ronn \
             ronn/geopm_agent_power_governor.7.ronn \
             ronn/geopm_report.7.ronn \
             ronn/geopm_ctl_c.3.ronn \
             ronn/geopm_daemon_c.3.ronn \
             ronn/geopm_endpoint_c.3.ronn \
             ronn/geopm_error.3.ronn \
             ronn/geopm_fortran.3.ronn \
             ronn/geopm_hash.3.ronn \
             ronn/geopm_imbalancer.3.ronn \
             ronn/geopm_pio_c.3.ronn \
             ronn/geopm_policystore_c.3.ronn \
             ronn/geopm_prof_c.3.ronn \
             ronn/geopm_sched.3.ronn \
             ronn/geopm_time.3.ronn \
             ronn/geopm_topo_c.3.ronn \
             ronn/geopm_version.3.ronn \
             ronn/geopmadmin.1.ronn \
             ronn/geopmagent.1.ronn \
             ronn/geopmbench.1.ronn \
             ronn/geopmctl.1.ronn \
             ronn/geopmendpoint.1.ronn \
             ronn/geopmlaunch.1.ronn \
             ronn/geopmplotter.1.ronn \
             ronn/geopmpy.7.ronn \
             ronn/geopmread.1.ronn \
             ronn/geopmwrite.1.ronn \
             ronn/header.html \
             ronn/header.roff \
             ronn/index.txt \
=======
>>>>>>> 2406b8cc
             scripts/outlier/README.md \
             scripts/outlier/outlier_detection.py \
             scripts/outlier/theta_nodelist_broken.txt \
             specs/geopm.spec \
             specs/geopm.spec.in \
             specs/geopm-dudley.spec \
             specs/geopm-dudley.spec.in \
             specs/geopm-gcc-mvapich2-toss.spec \
             specs/geopm-intel-mvapich2-toss.spec \
             specs/geopm-ohpc.spec \
             specs/geopm-ohpc.spec.in \
             specs/geopm-pyyaml-req.patch \
             specs/geopm-theta.spec \
             specs/geopm-theta.spec.in \
             test_hw/Makefile \
             test_hw/geopm_time.h \
             test_hw/rapl_pkg_limit_plot.py \
             test_hw/rapl_pkg_limit_sweep.sh \
             test_hw/rapl_pkg_limit_test.c \
             test_license.sh \
             # end

TUTORIAL_DIST = tutorial/Makefile \
                tutorial/README.md \
                tutorial/admin/README.md \
                tutorial/admin/00_check_allowlist.sh \
                tutorial/admin/00_test_prereqs.sh \
                tutorial/admin/03_setup_fixed_frequency.sh \
                tutorial/admin/04_setup_default_energy_efficient.sh \
                tutorial/admin/05_setup_fixed_power_cap.sh \
                tutorial/admin/06_setup_default_power_balancer.sh \
                tutorial/admin/07_setup_override_energy_efficient.sh \
                tutorial/admin/08_setup_override_power_balancer.sh \
                tutorial/agent/ExampleAgent.cpp \
                tutorial/agent/ExampleAgent.hpp \
                tutorial/agent/README.md \
                tutorial/agent/agent_tutorial.sh \
                tutorial/agent/agent_tutorial_config.json \
                tutorial/agent/example_policy.json \
                tutorial/iogroup/ExampleIOGroup.cpp \
                tutorial/iogroup/ExampleIOGroup.hpp \
                tutorial/iogroup/README.md \
                tutorial/plugin_load/alice/AliceIOGroup.cpp \
                tutorial/plugin_load/alice/AliceIOGroup.hpp \
                tutorial/plugin_load/bob/BobIOGroup.cpp \
                tutorial/plugin_load/bob/BobIOGroup.hpp \
                tutorial/plugin_load/README.md \
                tutorial/tutorial_0.c \
                tutorial/tutorial_0.sh \
                tutorial/tutorial_1.c \
                tutorial/tutorial_1.sh \
                tutorial/tutorial_2.c \
                tutorial/tutorial_2.sh \
                tutorial/tutorial_3.c \
                tutorial/tutorial_3.sh \
                tutorial/tutorial_4.c \
                tutorial/tutorial_4.sh \
                tutorial/tutorial_5.c \
                tutorial/tutorial_5.sh \
                tutorial/tutorial_6.sh \
                tutorial/tutorial_6_config.json \
                tutorial/tutorial_build_gnu.sh \
                tutorial/tutorial_build_intel.sh \
                tutorial/tutorial_env.sh \
                tutorial/tutorial_power_policy.json \
                tutorial/tutorial_region.c \
                tutorial/tutorial_region_prof.c \
                tutorial/tutorial_region.h \
                # end

if HAVE_ICC
    MATH_CLDFLAGS = -lm -mkl
    MATH_CFLAGS = -xAVX
    MATH_LIB = -lm
else
    MATH_CLDFLAGS = -mavx
    MATH_CFLAGS = -mavx
    MATH_LIB = -lm
endif

# EXTEND FLAGS FOR MPI TARGETS
if ENABLE_MPI
    MPI_CFLAGS += -DGEOPM_ENABLE_MPI
    MPI_FCFLAGS += -DGEOPM_ENABLE_MPI
    libgeopm_la_LDFLAGS = $(AM_LDFLAGS) $(MPI_CLDFLAGS) -version-info $(geopm_abi_version)
    libgeopm_la_CFLAGS = $(AM_CFLAGS) $(MPI_CFLAGS)
    libgeopm_la_CXXFLAGS = $(AM_CXXFLAGS) $(MPI_CFLAGS)

    geopmctl_LDFLAGS = $(AM_LDFLAGS) $(MPI_CLDFLAGS)
    geopmctl_CFLAGS = $(AM_CFLAGS) $(MPI_CFLAGS)
    geopmctl_CXXFLAGS = $(AM_CXXFLAGS) $(MPI_CFLAGS)

    geopmbench_LDFLAGS = $(AM_LDFLAGS) $(MPI_CLDFLAGS) $(MATH_CLDFLAGS)
    geopmbench_CFLAGS = $(AM_CFLAGS) $(MPI_CFLAGS) -D_GNU_SOURCE -std=c99 $(MATH_CFLAGS)
    geopmbench_CXXFLAGS = $(AM_CXXFLAGS) $(MPI_CFLAGS) -D_GNU_SOURCE -std=c++11 $(MATH_CFLAGS)
if ENABLE_FORTRAN
    libgeopmfort_la_FCFLAGS = $(AM_FCFLAGS) $(FCFLAGS) $(MPI_FCFLAGS)
    libgeopmfort_la_CFLAGS = $(AM_CFLAGS) $(MPI_CFLAGS)
    libgeopmfort_la_LDFLAGS = $(AM_LDFLAGS) $(MPI_CLDFLAGS) -version-info $(geopm_abi_version)
endif
endif

# EXTEND FLAGS FOR NON-MPI TARGETS
libgeopmpolicy_la_LDFLAGS = $(AM_LDFLAGS) -version-info $(geopm_abi_version)

# ADD LIBRARY DEPENDENCIES FOR EXECUTABLES
geopmagent_LDADD = libgeopmpolicy.la
geopmadmin_LDADD = libgeopmpolicy.la
if ENABLE_MPI
    geopmctl_LDADD = libgeopm.la $(MPI_CLIBS)
    geopmbench_LDADD = libgeopm.la $(MATH_LIB) $(MPI_CLIBS)
    libgeopm_la_LIBADD = $(MPI_CLIBS)
if ENABLE_FORTRAN
    libgeopmfort_la_LIBADD = libgeopm.la $(MPI_FLIBS)
endif
endif

libgeopmpolicy_la_SOURCES = src/Accumulator.cpp \
                            src/Accumulator.hpp \
                            src/Admin.cpp \
                            src/Admin.hpp \
                            src/Agent.cpp \
                            src/Agent.hpp \
                            src/ApplicationIO.cpp \
                            src/ApplicationIO.hpp \
                            src/ApplicationRecordLog.cpp \
                            src/ApplicationRecordLog.hpp \
                            src/ApplicationSampler.cpp \
                            src/ApplicationSampler.hpp \
                            src/ApplicationSamplerImp.hpp \
                            src/ApplicationStatus.cpp \
                            src/ApplicationStatus.hpp \
                            src/Comm.cpp \
                            src/Comm.hpp \
                            src/ControlMessage.cpp \
                            src/ControlMessage.hpp \
                            src/Controller.cpp \
                            src/Controller.hpp \
                            src/CSV.cpp \
                            src/CSV.hpp \
                            src/DebugIOGroup.cpp \
                            src/DebugIOGroup.hpp \
                            src/EditDistPeriodicityDetector.cpp \
                            src/EditDistPeriodicityDetector.hpp \
                            src/EditDistEpochRecordFilter.cpp \
                            src/EditDistEpochRecordFilter.hpp \
                            src/ELF.cpp \
                            src/ELF.hpp \
                            src/Endpoint.cpp \
                            src/Endpoint.hpp \
                            src/EndpointImp.hpp \
                            src/EndpointPolicyTracer.cpp \
                            src/EndpointPolicyTracer.hpp \
                            src/EndpointPolicyTracerImp.hpp \
                            src/EndpointUser.cpp \
                            src/EndpointUser.hpp \
                            src/EnergyEfficientAgent.cpp \
                            src/EnergyEfficientAgent.hpp \
                            src/EnergyEfficientRegion.cpp \
                            src/EnergyEfficientRegion.hpp \
                            src/Environment.cpp \
                            src/Environment.hpp \
                            src/EpochIOGroup.cpp \
                            src/EpochIOGroup.hpp \
                            src/FilePolicy.cpp \
                            src/FilePolicy.hpp \
                            src/FixedFrequencyAgent.cpp \
                            src/FixedFrequencyAgent.hpp \
                            src/FrequencyGovernor.cpp \
                            src/FrequencyGovernor.hpp \
                            src/FrequencyGovernorImp.hpp \
                            src/FrequencyMapAgent.cpp \
                            src/FrequencyMapAgent.hpp \
                            src/Imbalancer.cpp \
                            src/ModelParse.cpp \
                            src/ModelParse.hpp \
                            src/MonitorAgent.cpp \
                            src/MonitorAgent.hpp \
                            src/OptionParser.cpp \
                            src/OptionParser.hpp \
                            src/PowerBalancer.cpp \
                            src/PowerBalancer.hpp \
                            src/PowerBalancerImp.hpp \
                            src/PowerBalancerAgent.cpp \
                            src/PowerBalancerAgent.hpp \
                            src/PowerGovernor.cpp \
                            src/PowerGovernor.hpp \
                            src/PowerGovernorImp.hpp \
                            src/PowerGovernorAgent.cpp \
                            src/PowerGovernorAgent.hpp \
                            src/PlatformIOProf.cpp \
                            src/PlatformIOProf.hpp \
                            src/ProfileIOGroup.cpp \
                            src/ProfileIOGroup.hpp \
                            src/ProfileSampler.cpp \
                            src/ProfileSampler.hpp \
                            src/ProfileTable.cpp \
                            src/ProfileTable.hpp \
                            src/ProfileTracer.cpp \
                            src/ProfileTracer.hpp \
                            src/ProfileTracerImp.hpp \
                            src/ProxyEpochRecordFilter.cpp \
                            src/ProxyEpochRecordFilter.hpp \
                            src/ProcessRegionAggregator.cpp \
                            src/ProcessRegionAggregator.hpp \
                            src/RecordFilter.cpp \
                            src/RecordFilter.hpp \
                            src/Reporter.cpp \
                            src/Reporter.hpp \
                            src/SampleAggregator.cpp \
                            src/SampleAggregator.hpp \
                            src/SampleAggregatorImp.hpp \
                            src/Scheduler.cpp \
                            src/Scheduler.hpp \
                            src/Tracer.cpp \
                            src/Tracer.hpp \
                            src/TreeComm.cpp \
                            src/TreeComm.hpp \
                            src/TreeCommLevel.cpp \
                            src/TreeCommLevel.hpp \
                            src/ValidateRecord.cpp \
                            src/ValidateRecord.hpp \
                            src/geopm_agent.h \
                            src/geopm_endpoint.h \
                            src/geopm_imbalancer.h \
                            src/geopm_policystore.h \
                            src/geopm_reporter.h \
                            src/record.cpp \
                            src/record.hpp \
                            # end

beta_source_files = src/Daemon.cpp \
                    src/Daemon.hpp \
                    src/DaemonImp.hpp \
                    src/PolicyStore.cpp \
                    src/PolicyStore.hpp \
                    src/PolicyStoreImp.cpp \
                    src/PolicyStoreImp.hpp \
                    #end

if ENABLE_BETA
    libgeopmpolicy_la_SOURCES += $(beta_source_files)
else
    EXTRA_DIST += $(beta_source_files)
endif

geopmagent_SOURCES = src/geopmagent_main.cpp
geopmadmin_SOURCES = src/geopmadmin_main.cpp

mpi_source_files = src/DefaultProfile.cpp \
                   src/MPIComm.cpp \
                   src/MPIComm.hpp \
                   src/MPICommSplit.cpp \
                   src/Profile.cpp \
                   src/Profile.hpp \
                   src/geopm_ctl.h \
                   src/geopm_mpi_comm_split.h \
                   src/geopm_pmpi.c \
                   src/geopm_pmpi_helper.cpp \
                   src/geopm_pmpi.h \
                   # end
ompt_source_files = src/OMPT.cpp \
                    src/OMPT.hpp \
                    src/ompt_callback.cpp \
                    # end
fortran_source_files = src/geopm.f90 \
                       src/geopm_pmpi_fortran.c \
                       # end
geopmctl_source_files = src/geopmctl_main.c \
                        # end

if ENABLE_MPI
    # All source files that are compiled into libgeopmpolicy are also
    # compiled into libgeopm.  We either have to do this or require
    # users to link to both libgeopm and libgeopmpolicy when calling
    # into application facing APIs.
    libgeopm_la_SOURCES = $(libgeopmpolicy_la_SOURCES) \
                          $(mpi_source_files) \
                          # end
    geopmctl_SOURCES = $(geopmctl_source_files)

if ENABLE_OMPT
    libgeopm_la_SOURCES += $(ompt_source_files)
else
    EXTRA_DIST += $(ompt_source_files)
endif

if ENABLE_FORTRAN
    libgeopmfort_la_SOURCES = $(fortran_source_files)
else
    EXTRA_DIST += $(fortran_source_files)
endif

# disable MPI
else
    EXTRA_DIST += $(mpi_source_files) \
                  $(ompt_source_files) \
                  $(fortran_source_files) \
                  $(geopmctl_source_files) \
                  # end
endif

model_source_files = src/All2allModelRegion.cpp \
                     src/All2allModelRegion.hpp \
                     src/BarrierModelRegion.cpp \
                     src/BarrierModelRegion.hpp \
                     src/DGEMMModelRegion.cpp \
                     src/DGEMMModelRegion.hpp \
                     src/IgnoreModelRegion.cpp \
                     src/IgnoreModelRegion.hpp \
                     src/ModelApplication.cpp \
                     src/ModelApplication.hpp \
                     src/ModelRegion.cpp \
                     src/ModelRegion.hpp \
                     src/NestedModelRegion.cpp \
                     src/NestedModelRegion.hpp \
                     src/ReduceModelRegion.cpp \
                     src/ReduceModelRegion.hpp \
                     src/ScalingModelRegion.cpp \
                     src/ScalingModelRegion.hpp \
                     src/SleepModelRegion.cpp \
                     src/SleepModelRegion.hpp \
                     src/SpinModelRegion.cpp \
                     src/SpinModelRegion.hpp \
                     src/StreamModelRegion.cpp \
                     src/StreamModelRegion.hpp \
                     src/TimedScalingModelRegion.cpp \
                     src/TimedScalingModelRegion.hpp \
                     # end

if ENABLE_MPI
if ENABLE_OPENMP
    geopmbench_SOURCES = $(model_source_files) \
                         src/geopmbench_main.cpp \
                         # end
else
    EXTRA_DIST += $(model_source_files) \
                  src/geopmbench_main.cpp \
                  # end
endif
else
    EXTRA_DIST += $(model_source_files) \
                  src/geopmbench_main.cpp \
                  # end
endif

# CLEAN TARGETS
DISTCLEANFILES = VERSION MANIFEST

CLEAN_LOCAL_TARGETS= clean-local-coverage \
                     clean-local-fortran \
                     clean-local-googletest \
                     clean-local-man \
                     # end

clean-local: $(CLEAN_LOCAL_TARGETS)

distclean-local: distclean-local-ruby

clean-local-coverage:
	rm -f `find -name \*.gcno` `find -name \*.gcda`

clean-local-man:
	rm -rf man

clean-local-fortran:
	rm -rf geopm.mod

distclean-local-ruby:
	rm -rf ruby

# FORTRAN MODULE TARGET
if ENABLE_MPI
if ENABLE_FORTRAN
BUILT_SOURCES = geopm.mod
geopm.mod: src/geopm.f90
	$(FC) $(AM_FCFLAGS) $(FCFLAGS) $(MPI_FCFLAGS) -c $<
else
BUILT_SOURCES =
endif
else
BUILT_SOURCES =
endif

# RPM TARGET
rpm_topdir ?= $(HOME)/rpmbuild
rpm: dist
	mkdir -p $(rpm_topdir)/SOURCES
	mkdir -p $(rpm_topdir)/SPECS
	cp geopm-$(VERSION).tar.gz $(rpm_topdir)/SOURCES/geopm.tar.gz
	cp specs/geopm.spec $(rpm_topdir)/SPECS/geopm.spec
	rpmbuild $(rpmbuild_flags) -ba $(rpm_topdir)/SPECS/geopm.spec

rpm-theta: dist
	mkdir -p $(rpm_topdir)/SOURCES
	mkdir -p $(rpm_topdir)/SPECS
	cp geopm-$(VERSION).tar.gz $(rpm_topdir)/SOURCES/
	cp specs/geopm-theta.spec $(rpm_topdir)/SPECS/geopm-$(VERSION).spec
	rpmbuild $(rpmbuild_flags) --buildroot=$(rpm_topdir)-root --define "_sourcedir $(rpm_topdir)/SOURCES" -ba $(rpm_topdir)/SPECS/geopm-$(VERSION).spec

rpm-dudley: dist
	mkdir -p $(rpm_topdir)/SOURCES
	mkdir -p $(rpm_topdir)/SPECS
	cp geopm-$(VERSION).tar.gz $(rpm_topdir)/SOURCES/
	cp specs/geopm-dudley.spec $(rpm_topdir)/SPECS/geopm-$(VERSION).spec
	cp specs/geopm-pyyaml-req.patch $(rpm_topdir)/SOURCES/
	rpmbuild $(rpmbuild_flags) --buildroot=$(rpm_topdir)-root --define "_sourcedir $(rpm_topdir)/SOURCES" -ba $(rpm_topdir)/SPECS/geopm-$(VERSION).spec

# DOXYGEN TARGETS
dox-public/Doxyfile: $(top_srcdir)/dox/Doxyfile.in
	mkdir -p dox-public
	sed -e "s|@DOX_VERSION@|$(VERSION)|g" \
	    -e "s|@DOX_OUTPUT@|$(abs_builddir)/dox-public|g" \
	    -e "s|@DOX_INPUT@|README.md $(include_HEADERS) $(pkginclude_HEADERS)|g" \
        $^ > $@

dox/Doxyfile: $(top_srcdir)/dox/Doxyfile.in
	mkdir -p dox
	sed -e "s|@DOX_VERSION@|$(VERSION)|g" \
	    -e "s|@DOX_OUTPUT@|$(abs_builddir)/dox|g" \
	    -e "s|@DOX_INPUT@|README.md src|g" \
        $^ > $@

doxygen: dox-public/Doxyfile dox/Doxyfile
	cd $(top_srcdir) && doxygen $(abs_builddir)/dox/Doxyfile
	cd $(top_srcdir) && doxygen $(abs_builddir)/dox-public/Doxyfile

geopm-tutorial.tar.gz: $(TUTORIAL_DIST)
	tar --transform='s|^|geopm-|' -zcf $@ $^

checkprogs: gtest-checkprogs pytest-checkprogs $(check_PROGRAMS) $(check_LTLIBRARIES)

# INCLUDES
check_PROGRAMS =
check_LTLIBRARIES =
noinst_PROGRAMS =
noinst_LTLIBRARIES =
TESTS = test_license.sh

PHONY_TARGETS = clean-local \
                clean-local-coverage \
                clean-local-man \
                distclean-local \
                doxygen \
                gh_pages \
                rpm \
                # end

include test/Makefile.mk
include integration/Makefile.mk
include examples/Makefile.mk
include scripts/Makefile.mk
include shell_completion/Makefile.mk

.PHONY: $(PHONY_TARGETS)<|MERGE_RESOLUTION|>--- conflicted
+++ resolved
@@ -262,74 +262,6 @@
              man/geopm_prof_c.3 \
              man/geopmpy.7 \
              pull_request_template.md \
-<<<<<<< HEAD
-             ronn/GEOPM_CXX_MAN_Agent.3.ronn \
-             ronn/GEOPM_CXX_MAN_Agg.3.ronn \
-             ronn/GEOPM_CXX_MAN_CircularBuffer.3.ronn \
-             ronn/GEOPM_CXX_MAN_CNLIOGroup.3.ronn \
-             ronn/GEOPM_CXX_MAN_Comm.3.ronn \
-             ronn/GEOPM_CXX_MAN_CpuinfoIOGroup.3.ronn \
-             ronn/GEOPM_CXX_MAN_Daemon.3.ronn \
-             ronn/GEOPM_CXX_MAN_Endpoint.3.ronn \
-             ronn/GEOPM_CXX_MAN_EnergyEfficientAgent.3.ronn \
-             ronn/GEOPM_CXX_MAN_EnergyEfficientRegion.3.ronn \
-             ronn/GEOPM_CXX_MAN_Exception.3.ronn \
-             ronn/GEOPM_CXX_MAN_FixedFrequencyAgent.3.ronn \
-             ronn/GEOPM_CXX_MAN_Helper.3.ronn \
-             ronn/GEOPM_CXX_MAN_IOGroup.3.ronn \
-             ronn/GEOPM_CXX_MAN_MPIComm.3.ronn \
-             ronn/GEOPM_CXX_MAN_MSRIO.3.ronn \
-             ronn/GEOPM_CXX_MAN_MSRIOGroup.3.ronn \
-             ronn/GEOPM_CXX_MAN_MonitorAgent.3.ronn \
-             ronn/GEOPM_CXX_MAN_PlatformIO.3.ronn \
-             ronn/GEOPM_CXX_MAN_PlatformTopo.3.ronn \
-             ronn/GEOPM_CXX_MAN_PluginFactory.3.ronn \
-             ronn/GEOPM_CXX_MAN_PowerBalancer.3.ronn \
-             ronn/GEOPM_CXX_MAN_PowerBalancerAgent.3.ronn \
-             ronn/GEOPM_CXX_MAN_PowerGovernor.3.ronn \
-             ronn/GEOPM_CXX_MAN_PowerGovernorAgent.3.ronn \
-             ronn/GEOPM_CXX_MAN_ProfileIOGroup.3.ronn \
-             ronn/GEOPM_CXX_MAN_SampleAggregator.3.ronn \
-             ronn/GEOPM_CXX_MAN_SharedMemory.3.ronn \
-             ronn/GEOPM_CXX_MAN_TimeIOGroup.3.ronn \
-             ronn/geopm.7.ronn \
-             ronn/geopm_agent_c.3.ronn \
-             ronn/geopm_agent_energy_efficient.7.ronn \
-             ronn/geopm_agent_fixed_frequency.7.ronn \
-             ronn/geopm_agent_frequency_map.7.ronn \
-             ronn/geopm_agent_monitor.7.ronn \
-             ronn/geopm_agent_power_balancer.7.ronn \
-             ronn/geopm_agent_power_governor.7.ronn \
-             ronn/geopm_report.7.ronn \
-             ronn/geopm_ctl_c.3.ronn \
-             ronn/geopm_daemon_c.3.ronn \
-             ronn/geopm_endpoint_c.3.ronn \
-             ronn/geopm_error.3.ronn \
-             ronn/geopm_fortran.3.ronn \
-             ronn/geopm_hash.3.ronn \
-             ronn/geopm_imbalancer.3.ronn \
-             ronn/geopm_pio_c.3.ronn \
-             ronn/geopm_policystore_c.3.ronn \
-             ronn/geopm_prof_c.3.ronn \
-             ronn/geopm_sched.3.ronn \
-             ronn/geopm_time.3.ronn \
-             ronn/geopm_topo_c.3.ronn \
-             ronn/geopm_version.3.ronn \
-             ronn/geopmadmin.1.ronn \
-             ronn/geopmagent.1.ronn \
-             ronn/geopmbench.1.ronn \
-             ronn/geopmctl.1.ronn \
-             ronn/geopmendpoint.1.ronn \
-             ronn/geopmlaunch.1.ronn \
-             ronn/geopmplotter.1.ronn \
-             ronn/geopmpy.7.ronn \
-             ronn/geopmread.1.ronn \
-             ronn/geopmwrite.1.ronn \
-             ronn/header.html \
-             ronn/header.roff \
-             ronn/index.txt \
-=======
->>>>>>> 2406b8cc
              scripts/outlier/README.md \
              scripts/outlier/outlier_detection.py \
              scripts/outlier/theta_nodelist_broken.txt \
